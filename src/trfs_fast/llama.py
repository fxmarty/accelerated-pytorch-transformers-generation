--- conflicted
+++ resolved
@@ -131,10 +131,7 @@
 def apply_rotary_pos_emb_opt(q, key_states, cos, sin, position_ids):
     # The first two dimensions of cos and sin are always 1, so we can `squeeze` them.
     # TODO: can we remove some squeeze/unsqueeze?
-<<<<<<< HEAD
-=======
     # TODO: replace by squeeze(0, 1) once https://github.com/pytorch/pytorch/issues/103875 is fixed
->>>>>>> 091c4279
     cos = cos.squeeze(1).squeeze(0)  # [seq_len, dim]
     sin = sin.squeeze(1).squeeze(0)  # [seq_len, dim]
     cos = cos[position_ids].unsqueeze(1)  # [bs, 1, seq_len, dim]
