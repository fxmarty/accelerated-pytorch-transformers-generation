--- conflicted
+++ resolved
@@ -8,11 +8,7 @@
 from tqdm import tqdm
 import pandas as pd
 import torch
-<<<<<<< HEAD
-
-=======
 import git
->>>>>>> 1a43bb7a
 from torch.profiler import ProfilerActivity, profile, tensorboard_trace_handler
 
 from transformers import AutoModelForCausalLM, AutoTokenizer
@@ -91,14 +87,9 @@
     warmup_start_event = torch.cuda.Event(enable_timing=True)
     warmup_end_event = torch.cuda.Event(enable_timing=True)
 
-<<<<<<< HEAD
     if do_profile:
         num_runs = PROFILE_NUM_RUNS
         max_new_tokens = PROFILE_NEW_TOKENS
-=======
-    if preallocate:
-        inputs["cache_length"] = cache_length
->>>>>>> 1a43bb7a
 
     with torch.no_grad():
         print(f"Warming up ({WARMUP_RUNS} runs)...")
@@ -256,17 +247,6 @@
             print("Cache preallocation:", args.preallocate)
 
             generate_method = model.generate if not args.preallocate else model.generate_minimal
-<<<<<<< HEAD
-            time_per_generation, max_memory, sha_hash = timing_cuda(
-                tokenizer=tokenizer,
-                num_runs=NUM_RUNS,
-                inputs=inp,
-                device=device,
-                max_new_tokens=max_new_tokens,
-                generate_method=generate_method,
-                do_profile=args.profile,
-            )
-=======
             try:
                 time_per_generation, max_memory, sha_hash = timing_cuda(
                     tokenizer=tokenizer,
@@ -274,14 +254,11 @@
                     inputs=inp,
                     device=device,
                     max_new_tokens=max_new_tokens,
-                    cache_length=cache_length,
                     generate_method=generate_method,
-                    preallocate=args.preallocate,
                     do_profile=args.profile,
                 )
             except:
                 break  # in a sweep, might get OOM
->>>>>>> 1a43bb7a
 
             tok_per_s = (max_new_tokens * batch_size) / time_per_generation
 
