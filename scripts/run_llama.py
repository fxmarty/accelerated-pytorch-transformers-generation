--- conflicted
+++ resolved
@@ -70,7 +70,6 @@
     if preallocate:
         inputs["cache_length"] = cache_length
 
-<<<<<<< HEAD
     warmup_start_event.record()
     res = generate_method(
         **inputs,
@@ -99,9 +98,6 @@
     start_event.record()
 
     for _ in tqdm(range(num_runs)):
-=======
-    with torch.no_grad():
->>>>>>> 091c4279
         res = generate_method(
             **inputs,
             min_new_tokens=max_new_tokens,
@@ -190,18 +186,6 @@
 if model.config.model_type != "llama":
     raise ValueError("This script currently only supports LLAMA")
 
-<<<<<<< HEAD
-=======
-model = model.eval()
-if args.compile == "yes":
-    print("Compiling model.")
-    model.forward = torch.compile(model.forward, dynamic=True)
-
-BATCH_SIZES = [1]
-PROMPT_LENGTHS = [1000]
-NEW_TOKENS = [200]
-
->>>>>>> 091c4279
 for batch_size in tqdm(BATCH_SIZES):
     for prompt_length in tqdm(PROMPT_LENGTHS):
         for max_new_tokens in tqdm(NEW_TOKENS):
@@ -246,9 +230,6 @@
 print(header)
 for key, value in stats.items():
     batch_size, prompt_length, new_tokens = key
-<<<<<<< HEAD
-    print(",".join([str(batch_size), str(prompt_length), str(new_tokens), str(value["cache_length"]), args.dtype, f"{value['tok_per_s']:.3f}", f"{value['max_mem']:.2f}", value["hash"]]))
-=======
     print(",".join([
         str(batch_size),
         args.compile,
@@ -260,4 +241,3 @@
         f"{value['max_mem']:.2f}",
         value["hash"]])
     )
->>>>>>> 091c4279
